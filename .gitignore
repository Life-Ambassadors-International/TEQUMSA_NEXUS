--- conflicted
+++ resolved
@@ -433,11 +433,8 @@
 # Keep baseline manifest (should be committed with prompt changes)
 # !.tequmsa-baseline-manifest.json
 
-<<<<<<< HEAD
 # THEIA-Vision database (runtime consciousness state)
 *.db
 backend/theia_vision.db
-=======
 # Generated SKILL.md files
-skills_md/
->>>>>>> 0714bca0
+skills_md/